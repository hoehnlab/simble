--- conflicted
+++ resolved
@@ -51,10 +51,6 @@
     pop_data.update(children_dict)
     return pop_data
 
-<<<<<<< HEAD
-def simulate(clone_id, TARGET_PAIR, gc_start_generation, root, time=0):
-    print(s.HEAVY_MUTATE_PROBABILITY)
-=======
 def do_differentiation(location, time):
     current_generation = location.current_generation
     to_migrate = []
@@ -93,8 +89,7 @@
     return new_generation
 
 
-def run_simulation(i, result_dir):
->>>>>>> 1c740e74
+def simulate(clone_id, TARGET_PAIR, gc_start_generation, root, time=0):
     dev_data_rows = []
     pop_data_rows = []
     naive = root.cell
